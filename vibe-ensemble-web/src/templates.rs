//! Askama templates for the web dashboard

use askama::Template;
use serde::Serialize;
use vibe_ensemble_core::issue::Issue;
use crate::handlers::links::LinkHealthSummary;

/// Activity entry for the dashboard
#[derive(Debug, Serialize)]
pub struct ActivityEntry {
    pub timestamp: String,
    pub message: String,
    pub activity_type: String,
}

/// System metrics for the dashboard
#[derive(Debug, Serialize, Clone)]
pub struct SystemMetrics {
    pub cpu_usage_percent: f64,
    pub memory_usage_mb: u64,
    pub memory_total_mb: u64,
    pub disk_usage_mb: u64,
    pub disk_total_mb: u64,
    pub uptime_seconds: u64,
    pub active_connections: usize,
}

impl SystemMetrics {
    pub fn memory_usage_percent(&self) -> f64 {
        if self.memory_total_mb > 0 {
            let pct = (self.memory_usage_mb as f64 / self.memory_total_mb as f64) * 100.0;
            pct.clamp(0.0, 100.0)
        } else {
            0.0
        }
    }

    pub fn memory_usage_percent_int(&self) -> u64 {
        self.memory_usage_percent() as u64
    }

    pub fn disk_usage_percent(&self) -> f64 {
        if self.disk_total_mb > 0 {
            let pct = (self.disk_usage_mb as f64 / self.disk_total_mb as f64) * 100.0;
            pct.clamp(0.0, 100.0)
        } else {
            0.0
        }
    }

    pub fn disk_usage_percent_int(&self) -> u64 {
        self.disk_usage_percent() as u64
    }

    pub fn cpu_usage_percent_int(&self) -> u64 {
        self.cpu_usage_percent.round() as u64
    }

    pub fn uptime_hours(&self) -> u64 {
        self.uptime_seconds / 3600
    }

    pub fn uptime_minutes(&self) -> u64 {
        (self.uptime_seconds % 3600) / 60
    }
}

/// Storage health metrics
#[derive(Debug, Serialize, Clone)]
pub struct StorageMetrics {
    pub database_size_mb: u64,
    pub total_queries: u64,
    pub avg_query_time_ms: u64,
    pub active_connections: u32,
    pub max_connections: u32,
}

impl StorageMetrics {
    pub fn connection_usage_percent(&self) -> f64 {
        if self.max_connections > 0 {
            (self.active_connections as f64 / self.max_connections as f64) * 100.0
        } else {
            0.0
        }
    }
}

/// Dashboard template
#[derive(Template)]
#[template(path = "dashboard.html")]
pub struct DashboardTemplate {
    pub title: String,
    pub active_agents: usize,
    pub open_issues: usize,
    pub recent_activity: Vec<ActivityEntry>,
    pub current_page: String,
    pub system_metrics: Option<SystemMetrics>,
    pub storage_metrics: Option<StorageMetrics>,
}

impl DashboardTemplate {
    pub fn new(
        active_agents: usize,
        open_issues: usize,
        recent_issues: Option<Vec<Issue>>,
    ) -> Self {
        let mut recent_activity = Vec::new();

        // Convert recent issues to activity entries
        if let Some(issues) = recent_issues {
            for issue in issues.into_iter().take(5) {
                recent_activity.push(ActivityEntry {
                    timestamp: issue.created_at.format("%H:%M").to_string(),
                    message: format!("Issue created: {}", issue.title),
                    activity_type: "issue".to_string(),
                });
            }
        }

        Self {
            title: "Vibe Ensemble Dashboard".to_string(),
            active_agents,
            open_issues,
            recent_activity,
            current_page: "dashboard".to_string(),
            system_metrics: None, // Will be populated by system metrics collection
            storage_metrics: None, // Will be populated by storage metrics collection
        }
    }

    pub fn with_system_metrics(mut self, metrics: SystemMetrics) -> Self {
        self.system_metrics = Some(metrics);
        self
    }

    pub fn with_storage_metrics(mut self, metrics: StorageMetrics) -> Self {
        self.storage_metrics = Some(metrics);
        self
    }

    pub fn with_recent_activity(mut self, activity: Vec<ActivityEntry>) -> Self {
        self.recent_activity = activity;
        self
    }

    pub fn has_recent_activity(&self) -> bool {
        !self.recent_activity.is_empty()
    }
}

<<<<<<< HEAD
/// Messages template
#[derive(Template)]
#[template(path = "messages.html")]
pub struct MessagesTemplate {
    pub title: String,
    pub message_stats: serde_json::Value,
    pub conversation_count: usize,
    pub current_page: String,
    pub system_metrics: Option<SystemMetrics>,
    pub storage_metrics: Option<StorageMetrics>,
}

impl MessagesTemplate {
    pub fn new(message_stats: serde_json::Value, conversation_count: usize) -> Self {
        Self {
            title: "Messages Dashboard".to_string(),
            message_stats,
            conversation_count,
            current_page: "messages".to_string(),
            system_metrics: None,
            storage_metrics: None,
        }
    }

    pub fn with_system_metrics(mut self, metrics: SystemMetrics) -> Self {
        self.system_metrics = Some(metrics);
        self
    }

    pub fn with_storage_metrics(mut self, metrics: StorageMetrics) -> Self {
        self.storage_metrics = Some(metrics);
        self
    }
}

impl Default for MessagesTemplate {
    fn default() -> Self {
        Self::new(serde_json::json!({}), 0)
    }
}

/// Link Health Dashboard Template
#[derive(Template)]
#[template(path = "link_health.html")]
pub struct LinkHealthTemplate {
    pub current_page: String,
}

impl LinkHealthTemplate {
    pub fn new() -> Self {
        Self {
            current_page: "link_health".to_string(),
        }
    }
}

impl Default for LinkHealthTemplate {
    fn default() -> Self {
        Self::new()
    }
=======
/// Link Health template
#[derive(Template)]
#[template(path = "link-health.html")]
pub struct LinkHealthTemplate {
    pub title: String,
    pub current_page: String,
    pub summary: LinkHealthSummary,
    pub discovered_links: Vec<String>,
}

impl LinkHealthTemplate {
    pub fn new(summary: LinkHealthSummary, discovered_links: Vec<String>) -> Self {
        Self {
            title: "Link Health - Vibe Ensemble".to_string(),
            current_page: "link-health".to_string(),
            summary,
            discovered_links,
        }
    }
>>>>>>> 4d331b34
}<|MERGE_RESOLUTION|>--- conflicted
+++ resolved
@@ -148,7 +148,6 @@
     }
 }
 
-<<<<<<< HEAD
 /// Messages template
 #[derive(Template)]
 #[template(path = "messages.html")]
@@ -190,26 +189,6 @@
     }
 }
 
-/// Link Health Dashboard Template
-#[derive(Template)]
-#[template(path = "link_health.html")]
-pub struct LinkHealthTemplate {
-    pub current_page: String,
-}
-
-impl LinkHealthTemplate {
-    pub fn new() -> Self {
-        Self {
-            current_page: "link_health".to_string(),
-        }
-    }
-}
-
-impl Default for LinkHealthTemplate {
-    fn default() -> Self {
-        Self::new()
-    }
-=======
 /// Link Health template
 #[derive(Template)]
 #[template(path = "link-health.html")]
@@ -229,5 +208,4 @@
             discovered_links,
         }
     }
->>>>>>> 4d331b34
 }