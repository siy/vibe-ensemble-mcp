--- conflicted
+++ resolved
@@ -424,22 +424,13 @@
             <p>{% block page_description %}Coordination hub for multiple Claude Code instances{% endblock %}</p>
             
             <nav class="nav">
-<<<<<<< HEAD
                 <a href="/dashboard" {% if current_page == "dashboard" %}class="active" aria-current="page"{% endif %}>Dashboard</a>
                 <a href="/agents" {% if current_page == "agents" %}class="active" aria-current="page"{% endif %}>Agents</a>
                 <a href="/issues" {% if current_page == "issues" %}class="active" aria-current="page"{% endif %}>Issues</a>
                 <a href="/messages" {% if current_page == "messages" %}class="active" aria-current="page"{% endif %}>Messages</a>
-                <a href="/link-health" {% if current_page == "link_health" %}class="active" aria-current="page"{% endif %}>Link Health</a>
+                <a href="/link-health" {% if current_page == "link-health" %}class="active" aria-current="page"{% endif %}>Link Health</a>
                 <a href="/knowledge" {% if current_page == "knowledge" %}class="active" aria-current="page"{% endif %}>Knowledge</a>
                 <a href="/admin" {% if current_page == "admin" %}class="active" aria-current="page"{% endif %}>Admin</a>
-=======
-                <a href="/dashboard" {% if current_page == "dashboard" %}class="active"{% endif %}>Dashboard</a>
-                <a href="/agents" {% if current_page == "agents" %}class="active"{% endif %}>Agents</a>
-                <a href="/issues" {% if current_page == "issues" %}class="active"{% endif %}>Issues</a>
-                <a href="/knowledge" {% if current_page == "knowledge" %}class="active"{% endif %}>Knowledge</a>
-                <a href="/link-health" {% if current_page == "link-health" %}class="active"{% endif %}>Link Health</a>
-                <a href="/admin" {% if current_page == "admin" %}class="active"{% endif %}>Admin</a>
->>>>>>> 4d331b34
                 <a href="/api/health">API</a>
                 <a href="/logout">Logout</a>
             </nav>
