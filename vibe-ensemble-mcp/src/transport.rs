//! Transport layer for MCP communication
//!
//! This module provides WebSocket transport for MCP protocol communication.
//! Supports multi-agent WebSocket coordination.

pub mod automated_runner;
pub mod testing;

<<<<<<< HEAD
use crate::{Error, Result, server::McpServer};
use axum::{
    extract::ws::WebSocketUpgrade,
    extract::Json as JsonExtract,
    extract::State,
=======
use crate::{server::McpServer, Error, Result};
use axum::{
    extract::ws::WebSocketUpgrade,
    extract::{Json as JsonExtract, Path},
>>>>>>> e837c254
    http::StatusCode,
    response::Sse,
    routing::{get, post},
    Json, Router,
};
use futures_util::{SinkExt, StreamExt};
use serde_json::Value;
use std::collections::HashMap;
use std::net::SocketAddr;
use std::sync::Arc;
<<<<<<< HEAD
use tokio::sync::mpsc;
=======
use tokio::sync::{mpsc, RwLock};
>>>>>>> e837c254
use tokio::time::{timeout, Duration};
use tokio_tungstenite::tungstenite::Message;
use tracing::{debug, error, info, warn};

/// Validate that a message is proper JSON-RPC 2.0 (free function for testing)
pub fn validate_websocket_message(message: &str) -> Result<()> {
    // Validate JSON structure
    let parsed: Value = serde_json::from_str(message)
        .map_err(|e| Error::Transport(format!("Invalid JSON in message: {}", e)))?;

    // Strict JSON-RPC 2.0 validation
    fn ensure_v2(obj: &serde_json::Map<String, Value>) -> Result<()> {
        match obj.get("jsonrpc").and_then(|v| v.as_str()) {
            Some("2.0") => Ok(()),
            _ => Err(Error::Transport(
                "Message must use JSON-RPC 2.0 protocol".to_string(),
            )),
        }
    }

    match &parsed {
        Value::Object(obj) => ensure_v2(obj)?,
        Value::Array(items) => {
            if items.is_empty() {
                return Err(Error::Transport("Batch must not be empty".to_string()));
            }
            for item in items {
                if let Value::Object(obj) = item {
                    ensure_v2(obj)?
                } else {
                    return Err(Error::Transport(
                        "Batch items must be JSON objects".to_string(),
                    ));
                }
            }
        }
        _ => {
            return Err(Error::Transport(
                "JSON-RPC message must be an object or non-empty array".to_string(),
            ));
        }
    }

    debug!("Message validation passed: JSON-RPC 2.0, valid Unicode");
    Ok(())
}

/// Transport trait for MCP communication
#[async_trait::async_trait]
pub trait Transport: Send + Sync {
    /// Send a message
    async fn send(&mut self, message: &str) -> Result<()>;

    /// Receive a message
    async fn receive(&mut self) -> Result<String>;

    /// Close the transport
    async fn close(&mut self) -> Result<()>;
}

/// In-memory transport for testing and local communication
pub struct InMemoryTransport {
    sender: mpsc::UnboundedSender<String>,
    receiver: mpsc::UnboundedReceiver<String>,
    is_closed: bool,
}

impl InMemoryTransport {
    /// Create a pair of connected in-memory transports
    pub fn pair() -> (Self, Self) {
        let (tx1, rx1) = mpsc::unbounded_channel();
        let (tx2, rx2) = mpsc::unbounded_channel();

        (
            Self {
                sender: tx1,
                receiver: rx2,
                is_closed: false,
            },
            Self {
                sender: tx2,
                receiver: rx1,
                is_closed: false,
            },
        )
    }
}

#[async_trait::async_trait]
impl Transport for InMemoryTransport {
    async fn send(&mut self, message: &str) -> Result<()> {
        if self.is_closed {
            return Err(Error::Transport(
                "In-memory transport is closed".to_string(),
            ));
        }

        self.sender.send(message.to_string()).map_err(|_| {
            Error::Transport("Failed to send message through in-memory transport".to_string())
        })?;

        debug!("Sent message through in-memory transport");
        Ok(())
    }

    async fn receive(&mut self) -> Result<String> {
        if self.is_closed {
            return Err(Error::Transport(
                "In-memory transport is closed".to_string(),
            ));
        }

        self.receiver.recv().await.ok_or_else(|| {
            self.is_closed = true;
            Error::Connection("In-memory transport connection closed".to_string())
        })
    }

    async fn close(&mut self) -> Result<()> {
        self.is_closed = true;
        debug!("In-memory transport closed");
        Ok(())
    }
}

/// WebSocket transport for MCP protocol communication
///
/// This implementation provides WebSocket-based transport for multi-agent coordination:
/// - Full JSON-RPC 2.0 compliance over WebSocket frames
/// - Connection lifecycle management with proper error handling
/// - Support for multiple concurrent connections
/// - Automatic reconnection support for clients
/// - MCP protocol initialization state tracking
pub struct WebSocketTransport<S>
where
    S: futures_util::Sink<Message, Error = tokio_tungstenite::tungstenite::Error>
        + futures_util::Stream<
            Item = std::result::Result<Message, tokio_tungstenite::tungstenite::Error>,
        > + Send
        + Sync
        + Unpin,
{
    /// WebSocket stream for sending and receiving messages
    websocket: S,
    /// Connection state for MCP initialization sequencing
    connection_state: ConnectionState,
    /// Last initialization request ID for correlation
    last_init_id: Option<Value>,
    /// Read timeout for WebSocket operations
    read_timeout: Duration,
    /// Write timeout for WebSocket operations
    write_timeout: Duration,
    /// Remote address for logging and debugging
    remote_addr: Option<SocketAddr>,
    /// Statistics for connection monitoring
    messages_sent: u64,
    messages_received: u64,
    errors_encountered: u64,
    /// Keep track of message IDs for heartbeat/ping handling
    last_ping_id: Option<Value>,
}

impl<S> WebSocketTransport<S>
where
    S: futures_util::Sink<Message, Error = tokio_tungstenite::tungstenite::Error>
        + futures_util::Stream<
            Item = std::result::Result<Message, tokio_tungstenite::tungstenite::Error>,
        > + Send
        + Sync
        + Unpin,
{
    /// Default read timeout for WebSocket operations (30 seconds)
    pub const DEFAULT_READ_TIMEOUT: Duration = Duration::from_secs(30);

    /// Default write timeout for WebSocket operations (10 seconds)  
    pub const DEFAULT_WRITE_TIMEOUT: Duration = Duration::from_secs(10);

    /// Create a new WebSocket transport with default settings
    pub fn new(websocket: S) -> Self {
        info!(
            "Creating WebSocket transport with default settings (read timeout: {}s, write timeout: {}s)",
            Self::DEFAULT_READ_TIMEOUT.as_secs(),
            Self::DEFAULT_WRITE_TIMEOUT.as_secs()
        );
        Self {
            websocket,
            connection_state: ConnectionState::Uninitialized,
            last_init_id: None,
            read_timeout: Self::DEFAULT_READ_TIMEOUT,
            write_timeout: Self::DEFAULT_WRITE_TIMEOUT,
            remote_addr: None,
            messages_sent: 0,
            messages_received: 0,
            errors_encountered: 0,
            last_ping_id: None,
        }
    }

    /// Create a new WebSocket transport with custom settings and remote address
    pub fn with_config(
        websocket: S,
        read_timeout: Duration,
        write_timeout: Duration,
        remote_addr: Option<SocketAddr>,
    ) -> Self {
        info!(
            "Creating WebSocket transport with custom settings (read timeout: {}s, write timeout: {}s, remote: {:?})",
            read_timeout.as_secs(),
            write_timeout.as_secs(),
            remote_addr
        );
        Self {
            websocket,
            connection_state: ConnectionState::Uninitialized,
            last_init_id: None,
            read_timeout,
            write_timeout,
            remote_addr,
            messages_sent: 0,
            messages_received: 0,
            errors_encountered: 0,
            last_ping_id: None,
        }
    }

    /// Get the current connection state
    pub fn connection_state(&self) -> ConnectionState {
        self.connection_state
    }

    /// Check if transport is ready for MCP protocol operations
    pub fn is_initialized(&self) -> bool {
        matches!(self.connection_state, ConnectionState::Initialized)
    }

    /// Check if transport is closed
    pub fn is_closed(&self) -> bool {
        matches!(self.connection_state, ConnectionState::Closed)
    }

    /// Get connection statistics for monitoring
    pub fn get_stats(&self) -> (u64, u64, u64) {
        (
            self.messages_sent,
            self.messages_received,
            self.errors_encountered,
        )
    }

    /// Get remote address if available
    pub fn remote_addr(&self) -> Option<SocketAddr> {
        self.remote_addr
    }

    /// Check if a message is an MCP initialize request
    fn is_initialize_request(message: &str) -> Result<Option<Value>> {
        let parsed: Value = serde_json::from_str(message)
            .map_err(|e| Error::Transport(format!("Invalid JSON in message: {}", e)))?;

        if let Value::Object(obj) = &parsed {
            if obj.get("method").and_then(|v| v.as_str()) == Some("initialize") {
                return Ok(obj.get("id").cloned());
            }
        }
        Ok(None)
    }

    /// Update connection state based on initialization progress
    async fn update_initialization_state(
        &mut self,
        message: &str,
        is_outgoing: bool,
    ) -> Result<()> {
        // Reuse the initialization logic
        if !is_outgoing {
            if let Some(init_id) = Self::is_initialize_request(message)? {
                match self.connection_state {
                    ConnectionState::Uninitialized | ConnectionState::Initialized => {
                        debug!(
                            "WebSocket incoming initialize request - transitioning to Initializing with ID: {:?}",
                            init_id
                        );
                        self.connection_state = ConnectionState::Initializing;
                        self.last_init_id = Some(init_id);
                    }
                    ConnectionState::Initializing => {
                        warn!("WebSocket incoming initialize while already initializing - updating ID");
                        self.last_init_id = Some(init_id);
                    }
                    ConnectionState::Closed => {
                        return Err(Error::Transport(
                            "Cannot initialize a closed WebSocket connection".to_string(),
                        ));
                    }
                }
                return Ok(());
            }
        }

        if is_outgoing {
            // Check if we're sending an initialize request
            if let Some(init_id) = Self::is_initialize_request(message)? {
                match self.connection_state {
                    ConnectionState::Uninitialized => {
                        debug!(
                            "WebSocket transitioning to Initializing state with request ID: {:?}",
                            init_id
                        );
                        self.connection_state = ConnectionState::Initializing;
                        self.last_init_id = Some(init_id);
                    }
                    ConnectionState::Initializing => {
                        warn!(
                            "WebSocket initialize request while already initializing - updating ID"
                        );
                        self.last_init_id = Some(init_id);
                    }
                    ConnectionState::Initialized => {
                        warn!("WebSocket initialize request after initialization complete - reinitializing");
                        self.connection_state = ConnectionState::Initializing;
                        self.last_init_id = Some(init_id);
                    }
                    ConnectionState::Closed => {
                        return Err(Error::Transport(
                            "Cannot initialize a closed WebSocket connection".to_string(),
                        ));
                    }
                }
            }
            // If we're sending a response to a recorded initialize, finalize state now
            if let Some(success) = self.is_initialize_response(message)? {
                match &self.connection_state {
                    ConnectionState::Initializing => {
                        if success {
                            info!(
                                "WebSocket initialize response sent - connection now initialized"
                            );
                            self.connection_state = ConnectionState::Initialized;
                            self.last_init_id = None;
                        } else {
                            error!("WebSocket initialize error response sent - closing connection");
                            self.connection_state = ConnectionState::Closed;
                            self.last_init_id = None;
                            self.errors_encountered += 1;
                        }
                    }
                    other_state => {
                        warn!(
                            "WebSocket sending initialize response in unexpected state: {:?}",
                            other_state
                        );
                    }
                }
                return Ok(());
            }
        } else {
            // Check if we're receiving an initialize response (client role)
            if let Some(success) = self.is_initialize_response(message)? {
                match &self.connection_state {
                    ConnectionState::Initializing => {
                        if success {
                            info!("WebSocket initialize response received - connection now initialized");
                            self.connection_state = ConnectionState::Initialized;
                            self.last_init_id = None;
                        } else {
                            error!("WebSocket initialize failed - closing connection");
                            self.connection_state = ConnectionState::Closed;
                            self.last_init_id = None;
                        }
                    }
                    other_state => {
                        warn!(
                            "WebSocket received initialize response in unexpected state: {:?}",
                            other_state
                        );
                    }
                }
            }
        }

        Ok(())
    }

    /// Check if a message is an MCP initialize response correlating to our request
    /// Returns Ok(Some(true)) for success, Ok(Some(false)) for error, Ok(None) for no match
    fn is_initialize_response(&self, message: &str) -> Result<Option<bool>> {
        if let Some(expected_id) = &self.last_init_id {
            let parsed: Value = serde_json::from_str(message)
                .map_err(|e| Error::Transport(format!("Invalid JSON in message: {}", e)))?;

            if let Value::Object(obj) = &parsed {
                // Check if this is a response with the expected ID
                if let Some(response_id) = obj.get("id") {
                    if response_id == expected_id {
                        // Check if it's a successful initialize response
                        if obj.get("result").is_some() {
                            return Ok(Some(true)); // Success
                        }
                        // Check if it's an initialize error response
                        if let Some(error) = obj.get("error") {
                            warn!("WebSocket initialize request failed: {}", error);
                            return Ok(Some(false)); // Error
                        }
                    }
                }
            }
        }
        Ok(None) // No matching response
    }

    /// Analyze message for ping handling and other metadata
    pub fn analyze_message(&mut self, message: &str) -> Result<()> {
        // Parse message to check for ping - don't fail on malformed JSON
        let parsed: Value = match serde_json::from_str(message) {
            Ok(value) => value,
            Err(e) => {
                debug!(
                    "WebSocket failed to parse JSON in message analysis: {}, continuing",
                    e
                );
                return Ok(());
            }
        };

        if let Value::Object(obj) = &parsed {
            // Check for ping method
            if let Some(method) = obj.get("method").and_then(|v| v.as_str()) {
                if method == "ping" {
                    if let Some(id_val) = obj.get("id") {
                        debug!("WebSocket detected ping message with id: {}", id_val);
                        self.last_ping_id = Some(id_val.clone());
                    }
                }
            }
        }

        Ok(())
    }
}

#[async_trait::async_trait]
impl<S> Transport for WebSocketTransport<S>
where
    S: futures_util::Sink<Message, Error = tokio_tungstenite::tungstenite::Error>
        + futures_util::Stream<
            Item = std::result::Result<Message, tokio_tungstenite::tungstenite::Error>,
        > + Send
        + Sync
        + Unpin,
{
    async fn send(&mut self, message: &str) -> Result<()> {
        if self.is_closed() {
            self.errors_encountered += 1;
            return Err(Error::Transport(
                "WebSocket transport is closed".to_string(),
            ));
        }

        // Validate message before sending (MCP compliance)
        validate_websocket_message(message)?;

        // Update initialization state based on outgoing message
        self.update_initialization_state(message, true).await?;

        // Create send operation with timeout
        let send_operation = async {
            let ws_message = Message::Text(message.to_string());
            self.websocket.send(ws_message).await.map_err(|e| {
                error!("Failed to send WebSocket message: {}", e);
                self.connection_state = ConnectionState::Closed;
                Error::Transport(format!("Failed to send WebSocket message: {}", e))
            })?;

            Ok::<(), Error>(())
        };

        // Apply write timeout
        match timeout(self.write_timeout, send_operation).await {
            Ok(Ok(())) => {
                self.messages_sent += 1;
                debug!(
                    "Successfully sent WebSocket message: {} bytes (total sent: {}, remote: {:?})",
                    message.len(),
                    self.messages_sent,
                    self.remote_addr
                );
                Ok(())
            }
            Ok(Err(e)) => {
                self.errors_encountered += 1;
                error!("WebSocket send operation failed: {}", e);
                Err(e)
            }
            Err(_) => {
                self.errors_encountered += 1;
                error!(
                    "WebSocket send operation timed out after {:?}",
                    self.write_timeout
                );
                self.connection_state = ConnectionState::Closed;
                Err(Error::Timeout(format!(
                    "WebSocket send timeout after {:?}",
                    self.write_timeout
                )))
            }
        }
    }

    async fn receive(&mut self) -> Result<String> {
        if self.is_closed() {
            self.errors_encountered += 1;
            return Err(Error::Transport(
                "WebSocket transport is closed".to_string(),
            ));
        }

        let read_timeout = self.read_timeout;

        // Create receive operation with proper message handling
        let receive_operation = async move {
            loop {
                match self.websocket.next().await {
                    Some(Ok(message)) => {
                        match message {
                            Message::Text(text) => {
                                debug!(
                                    "Received WebSocket text message: {} bytes (remote: {:?})",
                                    text.len(),
                                    self.remote_addr
                                );

                                // Skip empty messages
                                if text.trim().is_empty() {
                                    debug!("Received empty WebSocket message, continuing to read");
                                    continue;
                                }

                                // Validate received message
                                if let Err(e) = validate_websocket_message(&text) {
                                    warn!("WebSocket received invalid message: {}, continuing to read", e);
                                    self.errors_encountered += 1;
                                    // Don't fail hard on invalid messages, just log and continue
                                    continue;
                                }

                                // Update initialization state based on incoming message
                                if let Err(e) = self.update_initialization_state(&text, false).await
                                {
                                    warn!("WebSocket error updating initialization state: {}", e);
                                    // Continue processing the message even if state update fails
                                }

                                self.messages_received += 1;
                                debug!(
                                "Successfully received valid WebSocket message: {} bytes (total received: {})",
                                text.len(), self.messages_received
                            );
                                return Ok(text);
                            }
                            Message::Binary(data) => {
                                debug!(
                                "Received WebSocket binary message: {} bytes, converting to text",
                                data.len()
                            );

                                // Try to convert binary data to UTF-8 string
                                match String::from_utf8(data) {
                                    Ok(text) => {
                                        // Skip empty messages
                                        if text.trim().is_empty() {
                                            debug!("Received empty WebSocket binary message, continuing to read");
                                            continue;
                                        }

                                        // Validate received message
                                        if let Err(e) = validate_websocket_message(&text) {
                                            warn!("WebSocket received invalid binary message: {}, continuing to read", e);
                                            self.errors_encountered += 1;
                                            continue;
                                        }

                                        // Update initialization state
                                        if let Err(e) =
                                            self.update_initialization_state(&text, false).await
                                        {
                                            warn!(
                                                "WebSocket error updating initialization state: {}",
                                                e
                                            );
                                        }

                                        self.messages_received += 1;
                                        debug!(
                                        "Successfully received valid WebSocket binary message: {} bytes (total received: {})",
                                        text.len(), self.messages_received
                                    );
                                        return Ok(text);
                                    }
                                    Err(e) => {
                                        warn!("WebSocket binary message is not valid UTF-8: {}, continuing to read", e);
                                        self.errors_encountered += 1;
                                        continue;
                                    }
                                }
                            }
                            Message::Ping(data) => {
                                debug!("Received WebSocket ping, responding with pong");
                                if let Err(e) = self.websocket.send(Message::Pong(data)).await {
                                    error!("Failed to send WebSocket pong response: {}", e);
                                    self.errors_encountered += 1;
                                }
                                continue;
                            }
                            Message::Pong(_) => {
                                debug!("Received WebSocket pong");
                                continue;
                            }
                            Message::Close(frame) => {
                                if let Some(frame) = frame {
                                    info!(
                                        "WebSocket connection closed by remote: {} - {}",
                                        frame.code, frame.reason
                                    );
                                } else {
                                    info!("WebSocket connection closed by remote");
                                }
                                self.connection_state = ConnectionState::Closed;
                                return Err(Error::Connection(
                                    "WebSocket closed by remote".to_string(),
                                ));
                            }
                            Message::Frame(_) => {
                                debug!("Received raw WebSocket frame, ignoring");
                                continue;
                            }
                        }
                    }
                    Some(Err(e)) => {
                        error!("WebSocket receive error: {}", e);
                        self.connection_state = ConnectionState::Closed;
                        self.errors_encountered += 1;
                        return Err(Error::Transport(format!("WebSocket receive error: {}", e)));
                    }
                    None => {
                        info!("WebSocket stream ended - connection closed");
                        self.connection_state = ConnectionState::Closed;
                        return Err(Error::Connection("WebSocket stream ended".to_string()));
                    }
                }
            }
        };

        // Apply read timeout
        timeout(read_timeout, receive_operation)
            .await
            .map_err(|_| {
                debug!(
                    "WebSocket read operation timed out after {:?}",
                    read_timeout
                );
                Error::Timeout(format!("WebSocket read timeout after {:?}", read_timeout))
            })?
    }

    async fn close(&mut self) -> Result<()> {
        if !self.is_closed() {
            info!(
                "Closing WebSocket transport (stats: sent={}, received={}, errors={}, remote: {:?})",
                self.messages_sent, self.messages_received, self.errors_encountered, self.remote_addr
            );

            // Send close frame
            if let Err(e) = self.websocket.send(Message::Close(None)).await {
                warn!("Error sending WebSocket close frame: {}", e);
                self.errors_encountered += 1;
            }

            self.connection_state = ConnectionState::Closed;
            self.last_init_id = None;
            info!("WebSocket transport closed gracefully");
        }
        Ok(())
    }
}

/// Connection state for MCP initialization sequencing
#[derive(Debug, Clone, Copy, PartialEq, Eq)]
pub enum ConnectionState {
    /// Connection is uninitialized
    Uninitialized,
    /// Connection is in the process of being initialized
    Initializing,
    /// Connection has been successfully initialized
    Initialized,
    /// Connection has been closed
    Closed,
}

/// Transport factory for creating WebSocket and testing transports
/// Simplified for WebSocket-only architecture
pub struct TransportFactory;

impl TransportFactory {
    /// Create a WebSocket transport with default settings
    pub fn websocket<S>(websocket: S) -> Box<dyn Transport>
    where
        S: futures_util::Sink<Message, Error = tokio_tungstenite::tungstenite::Error>
            + futures_util::Stream<
                Item = std::result::Result<Message, tokio_tungstenite::tungstenite::Error>,
            > + Send
            + Sync
            + Unpin
            + 'static,
    {
        Box::new(WebSocketTransport::new(websocket))
    }

    /// Create a WebSocket transport with custom configuration
    pub fn websocket_with_config<S>(
        websocket: S,
        read_timeout: Duration,
        write_timeout: Duration,
        remote_addr: Option<SocketAddr>,
    ) -> Box<dyn Transport>
    where
        S: futures_util::Sink<Message, Error = tokio_tungstenite::tungstenite::Error>
            + futures_util::Stream<
                Item = std::result::Result<Message, tokio_tungstenite::tungstenite::Error>,
            > + Send
            + Sync
            + Unpin
            + 'static,
    {
        Box::new(WebSocketTransport::with_config(
            websocket,
            read_timeout,
            write_timeout,
            remote_addr,
        ))
    }

    /// Create an in-memory transport pair for testing
    pub fn in_memory_pair() -> (Box<dyn Transport>, Box<dyn Transport>) {
        let (transport1, transport2) = InMemoryTransport::pair();
        (Box::new(transport1), Box::new(transport2))
    }
}

/// SSE session information for MCP protocol
#[derive(Debug, Clone)]
pub struct SseSession {
    /// Session ID
    pub id: String,
    /// Channel sender for sending messages to SSE client
    pub sender: mpsc::UnboundedSender<String>,
}

/// Global SSE session manager for MCP protocol
type SseSessionManager = Arc<RwLock<HashMap<String, SseSession>>>;

/// Multi-transport MCP server supporting WebSocket, HTTP, and SSE
///
/// This provides a multi-agent HTTP server with multiple MCP transports:
/// - WebSocket upgrade at /ws endpoint for persistent connections
/// - HTTP POST endpoint at /mcp for direct JSON-RPC 2.0 requests
/// - Server-Sent Events at /events endpoint for streaming transport
/// - HTTP POST endpoint at /messages/<session_id> for SSE client requests
/// - Health check endpoint at /health for service discovery
<<<<<<< HEAD
/// - Uses port 8082 for HTTP and SSE endpoints
=======
/// - Implements auto-discovery port fallback (8082, 9090)
>>>>>>> e837c254
/// - Creates appropriate transports for each connected agent
/// - Manages connection lifecycle and cleanup
/// - Integrates with the existing MCP server architecture
pub struct MultiTransportServer {
    /// Host address to bind to
    host: String,
    /// Preferred port (will fallback if unavailable)
    port: u16,
    /// Read timeout for WebSocket connections
    read_timeout: Duration,
    /// Write timeout for WebSocket connections
    write_timeout: Duration,
    /// MCP server instance for handling HTTP requests
    mcp_server: Option<Arc<McpServer>>,
}

impl MultiTransportServer {
    /// Port fallback sequence for auto-discovery (in priority order)
<<<<<<< HEAD
    pub const PORT_FALLBACK_SEQUENCE: &'static [u16] = &[8082, 8083, 8084, 9090, 8081];

    /// Default WebSocket server port (first in fallback sequence)
=======
    pub const PORT_FALLBACK_SEQUENCE: &'static [u16] = &[8082, 9090];

    /// Default HTTP server port (first in fallback sequence)
>>>>>>> e837c254
    pub const DEFAULT_PORT: u16 = 8082;

    /// Create a new WebSocket server with default settings
    pub fn new(host: String, port: u16) -> Self {
        Self {
            host,
            port,
            read_timeout: Duration::from_secs(30),
            write_timeout: Duration::from_secs(10),
            mcp_server: None,
        }
    }

    /// Create a new server with MCP server instance for HTTP endpoints
    pub fn with_mcp_server(host: String, port: u16, mcp_server: Arc<McpServer>) -> Self {
        Self {
            host,
            port,
            read_timeout: Duration::from_secs(30),
            write_timeout: Duration::from_secs(10),
            mcp_server: Some(mcp_server),
        }
    }

    /// Create a WebSocket server with custom timeout settings
    pub fn with_timeouts(
        host: String,
        port: u16,
        read_timeout: Duration,
        write_timeout: Duration,
    ) -> Self {
        Self {
            host,
            port,
            read_timeout,
            write_timeout,
            mcp_server: None,
        }
    }

    /// Get the server's bind address
    pub fn bind_address(&self) -> String {
        format!("{}:{}", self.host, self.port)
    }

    /// Start the HTTP server with WebSocket upgrade and return a channel receiver for new connections
    ///
<<<<<<< HEAD
    /// This implements port fallback (8082, 8083, 8084, 9090, 8081) and creates an HTTP server
=======
    /// This implements port fallback (8082, 9090) and creates an HTTP server
>>>>>>> e837c254
    /// with a /ws endpoint that handles WebSocket upgrade requests. Each connection yields a
    /// ready-to-use WebSocket transport that can be used with the MCP server.
    pub async fn start(
        self,
        mcp_server: McpServer,
    ) -> Result<(
        u16,
        mpsc::UnboundedReceiver<std::result::Result<Box<dyn Transport>, Error>>,
        tokio::sync::oneshot::Sender<()>,
    )> {
        use tokio::net::TcpListener;
        use tower::ServiceBuilder;
        use tower_http::cors::CorsLayer;

        let (connection_tx, connection_rx) = mpsc::unbounded_channel();

        // Try ports in fallback sequence
        let mut bound_port = None;
        let mut listener = None;
        let mut bind_attempts = Vec::new();

        // Start with provided port, then try fallback sequence
        let mut ports_to_try = vec![self.port];
        if !Self::PORT_FALLBACK_SEQUENCE.contains(&self.port) {
            ports_to_try.extend_from_slice(Self::PORT_FALLBACK_SEQUENCE);
        } else {
            // If provided port is in sequence, try the full sequence
            ports_to_try = Self::PORT_FALLBACK_SEQUENCE.to_vec();
        }

        for port in ports_to_try {
            let bind_addr = format!("{}:{}", self.host, port);
            match TcpListener::bind(&bind_addr).await {
                Ok(l) => {
                    bound_port = Some(port);
                    listener = Some(l);
                    info!("Successfully bound HTTP server to {}", bind_addr);
                    break;
                }
                Err(e) => {
                    debug!("Failed to bind to {}: {:?}", bind_addr, e.kind());
                    bind_attempts.push((port, e));
                }
            }
        }

        let listener = listener.ok_or_else(|| {
            let attempts_str = bind_attempts
                .iter()
                .map(|(port, err)| format!("{}:{} ({})", self.host, port, err))
                .collect::<Vec<_>>()
                .join(", ");

            warn!(
                "All preferred ports are unavailable. Tried: {}",
                attempts_str
            );
            Error::Transport(format!(
                "Failed to bind HTTP server to any port. Tried: {}",
                attempts_str
            ))
        })?;

        let bound_port = bound_port.unwrap();

        info!(
            "HTTP MCP server with WebSocket upgrade listening on {}:{} (timeouts: read={}s, write={}s)",
            self.host,
            bound_port,
            self.read_timeout.as_secs(),
            self.write_timeout.as_secs()
        );

        // Create the router with WebSocket upgrade endpoint
        let read_timeout = self.read_timeout;
        let write_timeout = self.write_timeout;
        let connection_tx_clone = connection_tx.clone();
        let mcp_server_http = mcp_server.clone();
        let mcp_server_sse = mcp_server.clone();
        let mcp_server_messages = mcp_server.clone();

        // Create SSE session manager
        let sse_sessions: SseSessionManager = Arc::new(RwLock::new(HashMap::new()));
        let sse_sessions_clone = sse_sessions.clone();
        let sse_sessions_messages = sse_sessions.clone();

        let host_port = format!("{}:{}", self.host, self.port);

        // Shutdown signal for graceful server stop
        let (shutdown_tx, shutdown_rx) = tokio::sync::oneshot::channel::<()>();

<<<<<<< HEAD
        let app = if let Some(mcp_server) = self.mcp_server {
            // Router with MCP server state for HTTP endpoints
            Router::new()
                .route(
                    "/ws",
                    get(move |ws: WebSocketUpgrade| async move {
                        handle_websocket_upgrade(ws, connection_tx_clone, read_timeout, write_timeout)
                            .await
                    }),
                )
                .route("/mcp", post(handle_mcp_http_request))
                .route("/events", get(handle_sse_connection))
                .route("/health", get(handle_health_check))
                .with_state(mcp_server)
                .layer(
                    ServiceBuilder::new()
                        .layer(CorsLayer::permissive()) // Allow cross-origin WebSocket connections
                        .into_inner(),
                )
        } else {
            // Router without MCP server state (HTTP endpoints will return errors)
            Router::new()
                .route(
                    "/ws",
                    get(move |ws: WebSocketUpgrade| async move {
                        handle_websocket_upgrade(ws, connection_tx_clone, read_timeout, write_timeout)
                            .await
                    }),
                )
                .route("/mcp", post(handle_mcp_http_request_no_server))
                .route("/events", get(handle_sse_connection_no_server))
                .route("/health", get(handle_health_check))
                .layer(
                    ServiceBuilder::new()
                        .layer(CorsLayer::permissive()) // Allow cross-origin WebSocket connections
                        .into_inner(),
                )
        };
=======
        let app = Router::new()
            .route(
                "/ws",
                get(move |ws: WebSocketUpgrade| async move {
                    handle_websocket_upgrade(ws, connection_tx_clone, read_timeout, write_timeout)
                        .await
                }),
            )
            .route(
                "/mcp",
                post(move |payload| handle_mcp_http_request(payload, mcp_server_http.clone())),
            )
            .route(
                "/events",
                get(move || {
                    handle_sse_connection(
                        mcp_server_sse.clone(),
                        sse_sessions_clone.clone(),
                        host_port.clone(),
                    )
                }),
            )
            .route(
                "/messages/:session_id",
                post(move |session_id, payload| {
                    handle_sse_message_request(
                        session_id,
                        payload,
                        mcp_server_messages.clone(),
                        sse_sessions_messages.clone(),
                    )
                }),
            )
            .route("/health", get(handle_health_check))
            .layer(
                ServiceBuilder::new()
                    .layer(CorsLayer::permissive()) // Allow cross-origin WebSocket connections
                    .into_inner(),
            );
>>>>>>> e837c254

        // Spawn the HTTP server with graceful shutdown
        tokio::spawn(async move {
            if let Err(e) = axum::serve(listener, app)
                .with_graceful_shutdown(async move {
                    let _ = shutdown_rx.await;
                })
                .await
            {
                error!("HTTP server error: {}", e);
                if connection_tx
                    .send(Err(Error::Transport(format!("HTTP server error: {}", e))))
                    .is_err()
                {
                    debug!("Connection receiver dropped");
                }
            }
            info!("HTTP server loop ended");
        });

        Ok((bound_port, connection_rx, shutdown_tx))
    }
}

/// Handle WebSocket upgrade from Axum
async fn handle_websocket_upgrade(
    ws: axum::extract::ws::WebSocketUpgrade,
    connection_tx: mpsc::UnboundedSender<std::result::Result<Box<dyn Transport>, Error>>,
    read_timeout: Duration,
    write_timeout: Duration,
) -> axum::response::Response {
    ws.on_upgrade(move |socket| async move {
        debug!("WebSocket upgrade completed for connection");

        // Create a channel-based transport that wraps the Axum WebSocket
        let transport = ChannelWrappedTransport::new(socket, read_timeout, write_timeout);

        if connection_tx.send(Ok(Box::new(transport))).is_err() {
            debug!("Connection receiver dropped, closing connection");
        } else {
            info!("WebSocket connection established and sent to handler");
        }
    })
}

/// Channel-wrapped transport that bridges Axum WebSocket to our Transport trait
/// This avoids Sync trait issues by using channels and spawning a background task
pub struct ChannelWrappedTransport {
    send_tx: mpsc::UnboundedSender<String>,
    recv_rx: mpsc::UnboundedReceiver<std::result::Result<String, Error>>,
    close_tx: Option<mpsc::UnboundedSender<()>>,
    is_closed: bool,
}

impl ChannelWrappedTransport {
    pub fn new(
        socket: axum::extract::ws::WebSocket,
        read_timeout: Duration,
        write_timeout: Duration,
    ) -> Self {
        let (send_tx, send_rx) = mpsc::unbounded_channel::<String>();
        let (recv_tx, recv_rx) = mpsc::unbounded_channel::<std::result::Result<String, Error>>();
        let (close_tx, close_rx) = mpsc::unbounded_channel::<()>();

        // Spawn background task to handle WebSocket operations
        tokio::spawn(handle_axum_websocket_task(
            socket,
            send_rx,
            recv_tx,
            close_rx,
            read_timeout,
            write_timeout,
        ));

        Self {
            send_tx,
            recv_rx,
            close_tx: Some(close_tx),
            is_closed: false,
        }
    }
}

#[async_trait::async_trait]
impl Transport for ChannelWrappedTransport {
    async fn send(&mut self, message: &str) -> Result<()> {
        if self.is_closed {
            return Err(Error::Transport(
                "Channel-wrapped transport is closed".to_string(),
            ));
        }

        // Validate message before sending (MCP compliance)
        validate_websocket_message(message)?;

        self.send_tx
            .send(message.to_string())
            .map_err(|_| Error::Transport("Failed to send message through channel".to_string()))?;

        debug!(
            "Successfully queued message for sending: {} bytes",
            message.len()
        );
        Ok(())
    }

    async fn receive(&mut self) -> Result<String> {
        if self.is_closed {
            return Err(Error::Transport(
                "Channel-wrapped transport is closed".to_string(),
            ));
        }

        match self.recv_rx.recv().await {
            Some(Ok(message)) => {
                debug!(
                    "Successfully received message from channel: {} bytes",
                    message.len()
                );
                Ok(message)
            }
            Some(Err(e)) => {
                self.is_closed = true;
                Err(e)
            }
            None => {
                self.is_closed = true;
                Err(Error::Connection(
                    "WebSocket background task ended".to_string(),
                ))
            }
        }
    }

    async fn close(&mut self) -> Result<()> {
        if !self.is_closed {
            info!("Closing channel-wrapped transport");

            if let Some(close_tx) = self.close_tx.take() {
                let _ = close_tx.send(());
            }

            self.is_closed = true;
            info!("Channel-wrapped transport closed");
        }
        Ok(())
    }
}

/// Background task to handle Axum WebSocket operations
async fn handle_axum_websocket_task(
    mut socket: axum::extract::ws::WebSocket,
    mut send_rx: mpsc::UnboundedReceiver<String>,
    recv_tx: mpsc::UnboundedSender<std::result::Result<String, Error>>,
    mut close_rx: mpsc::UnboundedReceiver<()>,
    _read_timeout: Duration,
    _write_timeout: Duration,
) {
    use futures_util::StreamExt;

    loop {
        tokio::select! {
            // Handle outgoing messages
            msg = send_rx.recv() => {
                if let Some(message) = msg {
                    let ws_message = axum::extract::ws::Message::Text(message.clone());
                    if let Err(e) = socket.send(ws_message).await {
                        error!("Failed to send WebSocket message: {}", e);
                        let _ = recv_tx.send(Err(Error::Transport(format!("Send failed: {}", e))));
                        break;
                    }
                    debug!("Sent WebSocket message: {} bytes", message.len());
                } else {
                    debug!("Send channel closed");
                    break;
                }
            }

            // Handle incoming messages
            msg = socket.next() => {
                match msg {
                    Some(Ok(message)) => {
                        match message {
                            axum::extract::ws::Message::Text(text) => {
                                if !text.trim().is_empty() {
                                    if validate_websocket_message(&text).is_ok() {
                                        if recv_tx.send(Ok(text)).is_err() {
                                            debug!("Receive channel closed");
                                            break;
                                        }
                                    } else {
                                        warn!("Received invalid WebSocket message, skipping");
                                    }
                                }
                            }
                            axum::extract::ws::Message::Binary(data) => {
                                if let Ok(text) = String::from_utf8(data) {
                                    if !text.trim().is_empty() && validate_websocket_message(&text).is_ok() && recv_tx.send(Ok(text)).is_err() {
                                        debug!("Receive channel closed");
                                        break;
                                    }
                                }
                            }
                            axum::extract::ws::Message::Ping(data) => {
                                if let Err(e) = socket.send(axum::extract::ws::Message::Pong(data)).await {
                                    error!("Failed to send pong: {}", e);
                                    break;
                                }
                            }
                            axum::extract::ws::Message::Pong(_) => {
                                debug!("Received pong");
                            }
                            axum::extract::ws::Message::Close(frame) => {
                                if let Some(frame) = frame {
                                    info!("WebSocket closed by remote: {} - {}", frame.code, frame.reason);
                                } else {
                                    info!("WebSocket closed by remote");
                                }
                                let _ = recv_tx.send(Err(Error::Connection("WebSocket closed by remote".to_string())));
                                break;
                            }
                        }
                    }
                    Some(Err(e)) => {
                        error!("WebSocket error: {}", e);
                        let _ = recv_tx.send(Err(Error::Transport(format!("WebSocket error: {}", e))));
                        break;
                    }
                    None => {
                        info!("WebSocket stream ended");
                        let _ = recv_tx.send(Err(Error::Connection("WebSocket stream ended".to_string())));
                        break;
                    }
                }
            }

            // Handle close signal
            _ = close_rx.recv() => {
                info!("Received close signal for WebSocket task");
                let _ = socket.send(axum::extract::ws::Message::Close(None)).await;
                break;
            }
        }
    }

    info!("WebSocket background task ended");
}

/// Handle HTTP MCP request (POST /mcp) with MCP server
async fn handle_mcp_http_request(
    State(mcp_server): State<Arc<McpServer>>,
    JsonExtract(payload): JsonExtract<Value>,
    mcp_server: McpServer,
) -> std::result::Result<Json<Value>, StatusCode> {
    // Validate JSON-RPC 2.0 format
    if let Err(_e) = validate_mcp_request(&payload) {
        debug!("Invalid MCP HTTP request: {:?}", payload);
        return Err(StatusCode::BAD_REQUEST);
    }

<<<<<<< HEAD
    // Convert payload to JSON string
    let message = serde_json::to_string(&payload)
        .map_err(|_| StatusCode::INTERNAL_SERVER_ERROR)?;

    debug!("Processing HTTP MCP request: {}", message);

    // Process the request through the MCP server
    match mcp_server.handle_message(&message).await {
        Ok(Some(response)) => {
            debug!("HTTP MCP response: {}", response);
            // Parse response back to JSON
            match serde_json::from_str::<Value>(&response) {
                Ok(json_response) => Ok(Json(json_response)),
                Err(e) => {
                    error!("Failed to parse MCP server response as JSON: {}", e);
                    Err(StatusCode::INTERNAL_SERVER_ERROR)
                }
            }
        }
        Ok(None) => {
            // No response needed (notification)
            debug!("HTTP MCP request processed as notification (no response)");
            Err(StatusCode::NO_CONTENT)
        }
        Err(e) => {
            error!("Error processing HTTP MCP request: {}", e);
            // Return JSON-RPC error response
            let error_response = serde_json::json!({
                "jsonrpc": "2.0",
                "id": payload.get("id").cloned().unwrap_or(Value::Null),
                "error": {
                    "code": -32603,
                    "message": "Internal error",
                    "data": format!("MCP server error: {}", e)
                }
            });
            Ok(Json(error_response))
        }
    }
}

/// Handle HTTP MCP request when no server is available
async fn handle_mcp_http_request_no_server(
    JsonExtract(payload): JsonExtract<Value>,
) -> std::result::Result<Json<Value>, StatusCode> {
    // Return error indicating server is not configured
    let error_response = serde_json::json!({
        "jsonrpc": "2.0",
        "id": payload.get("id").cloned().unwrap_or(Value::Null),
        "error": {
            "code": -32601,
            "message": "Method not found",
            "data": "HTTP MCP endpoint requires server configuration"
        }
    });
    debug!("Returning HTTP MCP no-server response: {:?}", error_response);
    Ok(Json(error_response))
=======
    // Convert payload to string for MCP server processing
    let message = match serde_json::to_string(&payload) {
        Ok(msg) => msg,
        Err(e) => {
            debug!("Failed to serialize MCP request: {}", e);
            return Err(StatusCode::BAD_REQUEST);
        }
    };

    // Process request through MCP server
    match mcp_server.handle_message(&message).await {
        Ok(Some(response_str)) => {
            // Parse response back to JSON for return
            match serde_json::from_str::<Value>(&response_str) {
                Ok(response_json) => {
                    debug!("HTTP MCP response: {:?}", response_json);
                    Ok(Json(response_json))
                }
                Err(e) => {
                    error!("Failed to parse MCP server response: {}", e);
                    Err(StatusCode::INTERNAL_SERVER_ERROR)
                }
            }
        }
        Ok(None) => {
            // No response needed (notification)
            Ok(Json(serde_json::json!({"result": null})))
        }
        Err(e) => {
            error!("MCP server error: {}", e);
            let error_response = serde_json::json!({
                "jsonrpc": "2.0",
                "id": payload.get("id").cloned().unwrap_or(Value::Null),
                "error": {
                    "code": -32603,
                    "message": "Internal error",
                    "data": e.to_string()
                }
            });
            Ok(Json(error_response))
        }
    }
>>>>>>> e837c254
}

/// Handle SSE connection (GET /events)
/// Implements MCP SSE transport protocol: sends 'endpoint' event first, then 'message' events
async fn handle_sse_connection(
    mcp_server: McpServer,
    sse_sessions: SseSessionManager,
    host_port: String,
) -> Sse<
    impl futures_util::Stream<
        Item = std::result::Result<axum::response::sse::Event, std::convert::Infallible>,
    >,
> {
    use axum::response::sse::Event;
    use futures_util::stream;
    use uuid::Uuid;

    debug!("SSE connection established for MCP protocol");

    // Generate unique session ID for this SSE connection
    let session_id = Uuid::new_v4().to_string();
    let (sender, receiver) = mpsc::unbounded_channel::<String>();

    // Register session in the global manager
    {
        let mut sessions = sse_sessions.write().await;
        sessions.insert(
            session_id.clone(),
            SseSession {
                id: session_id.clone(),
                sender: sender.clone(),
            },
        );
    }

    debug!("Created SSE session: {}", session_id);

    // Create stream that follows MCP SSE protocol
    let host_port_clone = host_port.clone();
    let stream = stream::unfold(
        (
            0,
            session_id.clone(),
            mcp_server,
            receiver,
            sse_sessions.clone(),
            host_port_clone,
        ),
        move |(counter, session_id, server, mut receiver, sessions, host_port)| async move {
            if counter == 0 {
                // First event: Send 'endpoint' event with message URL according to MCP SSE spec
                let endpoint_url = format!("http://{}/messages/{}", host_port, session_id);
                let event = Event::default().event("endpoint").data(endpoint_url);

                debug!("SSE sending 'endpoint' event for session: {}", session_id);
                Some((
                    Ok(event),
                    (
                        counter + 1,
                        session_id,
                        server,
                        receiver,
                        sessions,
                        host_port,
                    ),
                ))
            } else {
                // Subsequent events: Wait for messages from the session channel
                // This allows HTTP POST requests to /messages/:session_id to send responses back via SSE
                match receiver.recv().await {
                    Some(message_data) => {
                        let event = Event::default().event("message").data(message_data);

                        debug!("SSE sending 'message' event for session: {}", session_id);
                        Some((
                            Ok(event),
                            (
                                counter + 1,
                                session_id,
                                server,
                                receiver,
                                sessions,
                                host_port,
                            ),
                        ))
                    }
                    None => {
                        // Channel closed, clean up session
                        debug!("SSE channel closed for session: {}", session_id);
                        let mut session_map = sessions.write().await;
                        session_map.remove(&session_id);
                        None // End stream
                    }
                }
            }
        },
    );

    Sse::new(stream)
}

/// Handle SSE message request (POST /messages/:session_id)
/// Processes MCP requests from SSE clients and sends responses back via the SSE channel
async fn handle_sse_message_request(
    Path(session_id): Path<String>,
    JsonExtract(payload): JsonExtract<Value>,
    mcp_server: McpServer,
    sse_sessions: SseSessionManager,
) -> std::result::Result<Json<Value>, StatusCode> {
    debug!("SSE message request for session: {}", session_id);

    // Validate JSON-RPC 2.0 format
    if let Err(_e) = validate_mcp_request(&payload) {
        debug!("Invalid MCP SSE request: {:?}", payload);
        return Err(StatusCode::BAD_REQUEST);
    }

    // Convert payload to string for MCP server processing
    let message = match serde_json::to_string(&payload) {
        Ok(msg) => msg,
        Err(e) => {
            debug!("Failed to serialize MCP SSE request: {}", e);
            return Err(StatusCode::BAD_REQUEST);
        }
    };

    // Process request through MCP server
    match mcp_server.handle_message(&message).await {
        Ok(Some(response_str)) => {
            // Send response back through SSE channel
            {
                let sessions = sse_sessions.read().await;
                if let Some(session) = sessions.get(&session_id) {
                    if session.sender.send(response_str.clone()).is_err() {
                        debug!("Failed to send response to SSE session: {}", session_id);
                        return Err(StatusCode::GONE); // Session closed
                    }
                } else {
                    debug!("SSE session not found: {}", session_id);
                    return Err(StatusCode::NOT_FOUND);
                }
            }

            // Return acknowledgment to HTTP POST client
            let ack_response = serde_json::json!({
                "status": "sent",
                "session_id": session_id
            });
            debug!("SSE message sent for session: {}", session_id);
            Ok(Json(ack_response))
        }
        Ok(None) => {
            // No response needed (notification)
            let ack_response = serde_json::json!({
                "status": "processed",
                "session_id": session_id
            });
            Ok(Json(ack_response))
        }
        Err(e) => {
            error!("MCP server error for SSE session {}: {}", session_id, e);
            let error_response = serde_json::json!({
                "jsonrpc": "2.0",
                "id": payload.get("id").cloned().unwrap_or(Value::Null),
                "error": {
                    "code": -32603,
                    "message": "Internal error",
                    "data": e.to_string()
                }
            });

            // Send error response back through SSE channel
            {
                let sessions = sse_sessions.read().await;
                if let Some(session) = sessions.get(&session_id) {
                    let error_str =
                        serde_json::to_string(&error_response).unwrap_or_else(|_| "{}".to_string());
                    let _ = session.sender.send(error_str);
                }
            }

            Ok(Json(error_response))
        }
    }
}

/// Handle SSE connection when no server is available (GET /events)
async fn handle_sse_connection_no_server() -> Sse<
    impl futures_util::Stream<Item = std::result::Result<axum::response::sse::Event, serde_json::Error>>,
> {
    debug!("SSE connection established (no server)");
    use axum::response::sse::Event;
    use futures_util::stream;
    
    // Return error stream
    let stream = stream::iter(vec![Ok(Event::default()
        .event("error")
        .data("SSE endpoint requires server configuration"))]);

    debug!("Returning SSE no-server stream");
    Sse::new(stream)
}

/// Handle health check (GET /health)
async fn handle_health_check() -> Json<Value> {
    let health_response = serde_json::json!({
        "status": "healthy",
        "service": "vibe-ensemble-mcp",
        "version": env!("CARGO_PKG_VERSION"),
        "transports": ["websocket", "http", "sse"],
        "endpoints": {
            "websocket": "/ws",
            "http": "/mcp",
            "sse": "/events",
            "health": "/health"
        }
    });

    debug!("Health check requested");
    Json(health_response)
}

/// Validate MCP JSON-RPC 2.0 request format
fn validate_mcp_request(payload: &Value) -> Result<()> {
    let obj = payload
        .as_object()
        .ok_or_else(|| Error::Transport("Request must be a JSON object".to_string()))?;

    // Validate JSON-RPC 2.0 protocol version
    match obj.get("jsonrpc").and_then(|v| v.as_str()) {
        Some("2.0") => {}
        _ => {
            return Err(Error::Transport(
                "Must use JSON-RPC 2.0 protocol".to_string(),
            ))
        }
    }

    // Validate method exists
    if obj.get("method").is_none() {
        return Err(Error::Transport(
            "Request must include method field".to_string(),
        ));
    }

    // Note: 'id' field is required for requests but MUST NOT be present for notifications
    // Both are valid according to JSON-RPC 2.0 specification

    Ok(())
}

// Type alias for backwards compatibility
pub type WebSocketServer = MultiTransportServer;

#[cfg(test)]
mod tests {
    use super::*;

    #[tokio::test]
    async fn test_in_memory_transport() {
        let (mut transport1, mut transport2) = InMemoryTransport::pair();

        // Test sending from transport1 to transport2
        transport1.send("Hello").await.unwrap();
        let received = transport2.receive().await.unwrap();
        assert_eq!(received, "Hello");

        // Test sending from transport2 to transport1
        transport2.send("World").await.unwrap();
        let received = transport1.receive().await.unwrap();
        assert_eq!(received, "World");

        // Test closing
        transport1.close().await.unwrap();
        assert!(transport1.send("Should fail").await.is_err());
    }

    #[tokio::test]
    async fn test_transport_factory() {
        let (mut transport1, mut transport2) = TransportFactory::in_memory_pair();

        transport1.send("Factory test").await.unwrap();
        let received = transport2.receive().await.unwrap();
        assert_eq!(received, "Factory test");
    }

    #[tokio::test]
    async fn test_message_validation() {
        // Test free function for message validation
        // Valid JSON-RPC 2.0 message
        let valid_message = r#"{"jsonrpc":"2.0","id":1,"method":"test","params":{}}"#;
        assert!(validate_websocket_message(valid_message).is_ok());

        // Invalid JSON
        let invalid_json = "not json";
        assert!(validate_websocket_message(invalid_json).is_err());

        // Wrong JSON-RPC version
        let wrong_version = r#"{"jsonrpc":"1.0","id":1,"method":"test"}"#;
        assert!(validate_websocket_message(wrong_version).is_err());

        // Message without explicit JSON-RPC version (should fail with strict validation)
        let no_version = r#"{"id":1,"method":"test","params":{}}"#;
        assert!(validate_websocket_message(no_version).is_err());

        // Valid batch request
        let valid_batch = r#"[{"jsonrpc":"2.0","id":1,"method":"test1"},{"jsonrpc":"2.0","id":2,"method":"test2"}]"#;
        assert!(validate_websocket_message(valid_batch).is_ok());

        // Empty batch (should fail)
        let empty_batch = "[]";
        assert!(validate_websocket_message(empty_batch).is_err());

        // Batch with invalid item (should fail)
        let invalid_batch = r#"[{"jsonrpc":"2.0","id":1},"not an object"]"#;
        assert!(validate_websocket_message(invalid_batch).is_err());

        // Non-object/array root (should fail)
        let primitive_root = "\"just a string\"";
        assert!(validate_websocket_message(primitive_root).is_err());
    }

    #[tokio::test]
    async fn test_websocket_constants() {
        // Test some basic WebSocket transport constants
        use std::time::Duration;

        // These are the expected timeout values for the WebSocket transport
        let expected_read_timeout = Duration::from_secs(30);
        let expected_write_timeout = Duration::from_secs(10);

        // Verify they're reasonable durations
        assert!(expected_read_timeout > Duration::from_secs(1));
        assert!(expected_write_timeout > Duration::from_secs(1));
    }

    #[tokio::test]
    async fn test_mcp_request_validation() {
        use serde_json::json;

        // Valid MCP request
        let valid_request = json!({
            "jsonrpc": "2.0",
            "id": 1,
            "method": "initialize",
            "params": {}
        });
        assert!(validate_mcp_request(&valid_request).is_ok());

        // Missing jsonrpc
        let no_jsonrpc = json!({
            "id": 1,
            "method": "initialize"
        });
        assert!(validate_mcp_request(&no_jsonrpc).is_err());

        // Wrong jsonrpc version
        let wrong_version = json!({
            "jsonrpc": "1.0",
            "id": 1,
            "method": "initialize"
        });
        assert!(validate_mcp_request(&wrong_version).is_err());

        // Missing method
        let no_method = json!({
            "jsonrpc": "2.0",
            "id": 1
        });
        assert!(validate_mcp_request(&no_method).is_err());

        // Missing id is now valid (for notifications per JSON-RPC 2.0)
        let no_id = json!({
            "jsonrpc": "2.0",
            "method": "initialize"
        });
        assert!(validate_mcp_request(&no_id).is_ok());

        // Not an object
        let not_object = json!("invalid");
        assert!(validate_mcp_request(&not_object).is_err());
    }

    #[tokio::test]
    async fn test_multi_transport_server_creation() {
        let server = MultiTransportServer::new("127.0.0.1".to_string(), 8082);

        assert_eq!(server.host, "127.0.0.1");
        assert_eq!(server.port, 8082);
        assert_eq!(server.bind_address(), "127.0.0.1:8082");
    }

    #[tokio::test]
    async fn test_transport_server_port_constants() {
        assert_eq!(MultiTransportServer::DEFAULT_PORT, 8082);
<<<<<<< HEAD
        assert_eq!(
            MultiTransportServer::PORT_FALLBACK_SEQUENCE,
            &[8082, 8083, 8084, 9090, 8081]
        );
=======
        assert_eq!(MultiTransportServer::PORT_FALLBACK_SEQUENCE, &[8082, 9090]);
>>>>>>> e837c254
    }
}<|MERGE_RESOLUTION|>--- conflicted
+++ resolved
@@ -6,18 +6,10 @@
 pub mod automated_runner;
 pub mod testing;
 
-<<<<<<< HEAD
-use crate::{Error, Result, server::McpServer};
-use axum::{
-    extract::ws::WebSocketUpgrade,
-    extract::Json as JsonExtract,
-    extract::State,
-=======
 use crate::{server::McpServer, Error, Result};
 use axum::{
     extract::ws::WebSocketUpgrade,
-    extract::{Json as JsonExtract, Path},
->>>>>>> e837c254
+    extract::{Json as JsonExtract, Path, State},
     http::StatusCode,
     response::Sse,
     routing::{get, post},
@@ -28,11 +20,7 @@
 use std::collections::HashMap;
 use std::net::SocketAddr;
 use std::sync::Arc;
-<<<<<<< HEAD
-use tokio::sync::mpsc;
-=======
 use tokio::sync::{mpsc, RwLock};
->>>>>>> e837c254
 use tokio::time::{timeout, Duration};
 use tokio_tungstenite::tungstenite::Message;
 use tracing::{debug, error, info, warn};
@@ -801,11 +789,8 @@
 /// - Server-Sent Events at /events endpoint for streaming transport
 /// - HTTP POST endpoint at /messages/<session_id> for SSE client requests
 /// - Health check endpoint at /health for service discovery
-<<<<<<< HEAD
+/// - Implements auto-discovery port fallback (8082, 9090)
 /// - Uses port 8082 for HTTP and SSE endpoints
-=======
-/// - Implements auto-discovery port fallback (8082, 9090)
->>>>>>> e837c254
 /// - Creates appropriate transports for each connected agent
 /// - Manages connection lifecycle and cleanup
 /// - Integrates with the existing MCP server architecture
@@ -824,15 +809,9 @@
 
 impl MultiTransportServer {
     /// Port fallback sequence for auto-discovery (in priority order)
-<<<<<<< HEAD
-    pub const PORT_FALLBACK_SEQUENCE: &'static [u16] = &[8082, 8083, 8084, 9090, 8081];
-
-    /// Default WebSocket server port (first in fallback sequence)
-=======
     pub const PORT_FALLBACK_SEQUENCE: &'static [u16] = &[8082, 9090];
 
     /// Default HTTP server port (first in fallback sequence)
->>>>>>> e837c254
     pub const DEFAULT_PORT: u16 = 8082;
 
     /// Create a new WebSocket server with default settings
@@ -880,11 +859,7 @@
 
     /// Start the HTTP server with WebSocket upgrade and return a channel receiver for new connections
     ///
-<<<<<<< HEAD
-    /// This implements port fallback (8082, 8083, 8084, 9090, 8081) and creates an HTTP server
-=======
     /// This implements port fallback (8082, 9090) and creates an HTTP server
->>>>>>> e837c254
     /// with a /ws endpoint that handles WebSocket upgrade requests. Each connection yields a
     /// ready-to-use WebSocket transport that can be used with the MCP server.
     pub async fn start(
@@ -976,46 +951,6 @@
         // Shutdown signal for graceful server stop
         let (shutdown_tx, shutdown_rx) = tokio::sync::oneshot::channel::<()>();
 
-<<<<<<< HEAD
-        let app = if let Some(mcp_server) = self.mcp_server {
-            // Router with MCP server state for HTTP endpoints
-            Router::new()
-                .route(
-                    "/ws",
-                    get(move |ws: WebSocketUpgrade| async move {
-                        handle_websocket_upgrade(ws, connection_tx_clone, read_timeout, write_timeout)
-                            .await
-                    }),
-                )
-                .route("/mcp", post(handle_mcp_http_request))
-                .route("/events", get(handle_sse_connection))
-                .route("/health", get(handle_health_check))
-                .with_state(mcp_server)
-                .layer(
-                    ServiceBuilder::new()
-                        .layer(CorsLayer::permissive()) // Allow cross-origin WebSocket connections
-                        .into_inner(),
-                )
-        } else {
-            // Router without MCP server state (HTTP endpoints will return errors)
-            Router::new()
-                .route(
-                    "/ws",
-                    get(move |ws: WebSocketUpgrade| async move {
-                        handle_websocket_upgrade(ws, connection_tx_clone, read_timeout, write_timeout)
-                            .await
-                    }),
-                )
-                .route("/mcp", post(handle_mcp_http_request_no_server))
-                .route("/events", get(handle_sse_connection_no_server))
-                .route("/health", get(handle_health_check))
-                .layer(
-                    ServiceBuilder::new()
-                        .layer(CorsLayer::permissive()) // Allow cross-origin WebSocket connections
-                        .into_inner(),
-                )
-        };
-=======
         let app = Router::new()
             .route(
                 "/ws",
@@ -1055,7 +990,6 @@
                     .layer(CorsLayer::permissive()) // Allow cross-origin WebSocket connections
                     .into_inner(),
             );
->>>>>>> e837c254
 
         // Spawn the HTTP server with graceful shutdown
         tokio::spawn(async move {
@@ -1306,7 +1240,6 @@
 
 /// Handle HTTP MCP request (POST /mcp) with MCP server
 async fn handle_mcp_http_request(
-    State(mcp_server): State<Arc<McpServer>>,
     JsonExtract(payload): JsonExtract<Value>,
     mcp_server: McpServer,
 ) -> std::result::Result<Json<Value>, StatusCode> {
@@ -1316,65 +1249,6 @@
         return Err(StatusCode::BAD_REQUEST);
     }
 
-<<<<<<< HEAD
-    // Convert payload to JSON string
-    let message = serde_json::to_string(&payload)
-        .map_err(|_| StatusCode::INTERNAL_SERVER_ERROR)?;
-
-    debug!("Processing HTTP MCP request: {}", message);
-
-    // Process the request through the MCP server
-    match mcp_server.handle_message(&message).await {
-        Ok(Some(response)) => {
-            debug!("HTTP MCP response: {}", response);
-            // Parse response back to JSON
-            match serde_json::from_str::<Value>(&response) {
-                Ok(json_response) => Ok(Json(json_response)),
-                Err(e) => {
-                    error!("Failed to parse MCP server response as JSON: {}", e);
-                    Err(StatusCode::INTERNAL_SERVER_ERROR)
-                }
-            }
-        }
-        Ok(None) => {
-            // No response needed (notification)
-            debug!("HTTP MCP request processed as notification (no response)");
-            Err(StatusCode::NO_CONTENT)
-        }
-        Err(e) => {
-            error!("Error processing HTTP MCP request: {}", e);
-            // Return JSON-RPC error response
-            let error_response = serde_json::json!({
-                "jsonrpc": "2.0",
-                "id": payload.get("id").cloned().unwrap_or(Value::Null),
-                "error": {
-                    "code": -32603,
-                    "message": "Internal error",
-                    "data": format!("MCP server error: {}", e)
-                }
-            });
-            Ok(Json(error_response))
-        }
-    }
-}
-
-/// Handle HTTP MCP request when no server is available
-async fn handle_mcp_http_request_no_server(
-    JsonExtract(payload): JsonExtract<Value>,
-) -> std::result::Result<Json<Value>, StatusCode> {
-    // Return error indicating server is not configured
-    let error_response = serde_json::json!({
-        "jsonrpc": "2.0",
-        "id": payload.get("id").cloned().unwrap_or(Value::Null),
-        "error": {
-            "code": -32601,
-            "message": "Method not found",
-            "data": "HTTP MCP endpoint requires server configuration"
-        }
-    });
-    debug!("Returning HTTP MCP no-server response: {:?}", error_response);
-    Ok(Json(error_response))
-=======
     // Convert payload to string for MCP server processing
     let message = match serde_json::to_string(&payload) {
         Ok(msg) => msg,
@@ -1417,7 +1291,6 @@
             Ok(Json(error_response))
         }
     }
->>>>>>> e837c254
 }
 
 /// Handle SSE connection (GET /events)
@@ -1604,22 +1477,6 @@
     }
 }
 
-/// Handle SSE connection when no server is available (GET /events)
-async fn handle_sse_connection_no_server() -> Sse<
-    impl futures_util::Stream<Item = std::result::Result<axum::response::sse::Event, serde_json::Error>>,
-> {
-    debug!("SSE connection established (no server)");
-    use axum::response::sse::Event;
-    use futures_util::stream;
-    
-    // Return error stream
-    let stream = stream::iter(vec![Ok(Event::default()
-        .event("error")
-        .data("SSE endpoint requires server configuration"))]);
-
-    debug!("Returning SSE no-server stream");
-    Sse::new(stream)
-}
 
 /// Handle health check (GET /health)
 async fn handle_health_check() -> Json<Value> {
@@ -1813,13 +1670,6 @@
     #[tokio::test]
     async fn test_transport_server_port_constants() {
         assert_eq!(MultiTransportServer::DEFAULT_PORT, 8082);
-<<<<<<< HEAD
-        assert_eq!(
-            MultiTransportServer::PORT_FALLBACK_SEQUENCE,
-            &[8082, 8083, 8084, 9090, 8081]
-        );
-=======
         assert_eq!(MultiTransportServer::PORT_FALLBACK_SEQUENCE, &[8082, 9090]);
->>>>>>> e837c254
     }
 }